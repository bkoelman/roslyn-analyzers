﻿<?xml version="1.0" encoding="utf-8"?>
<!-- Copyright (c)  Microsoft.  All Rights Reserved.  Licensed under the Apache License, Version 2.0.  See License.txt in the project root for license information. -->
<Project ToolsVersion="14.0" DefaultTargets="Build" xmlns="http://schemas.microsoft.com/developer/msbuild/2003">
  <ImportGroup Label="Settings">
    <Import Project="..\..\..\build\Targets\Analyzers.Settings.targets" />
  </ImportGroup>
  <PropertyGroup>
    <MinimumVisualStudioVersion>12.0</MinimumVisualStudioVersion>
    <Configuration Condition=" '$(Configuration)' == '' ">Debug</Configuration>
    <Platform Condition=" '$(Platform)' == '' ">AnyCPU</Platform>
    <ProjectGuid>{7888C419-EF81-4588-B844-5C1277CABF5A}</ProjectGuid>
    <OutputType>Library</OutputType>
    <AnalyzerProject>true</AnalyzerProject>
    <AssemblyName>Microsoft.ApiDesignGuidelines.VisualBasic.Analyzers</AssemblyName>
    <ProjectTypeGuids>{14182A97-F7F0-4C62-8B27-98AA8AE2109A};{F184B08F-C81C-45F6-A57F-5ABD9991F28F}</ProjectTypeGuids>
    <TargetFrameworkVersion>v4.5</TargetFrameworkVersion>
    <TargetFrameworkProfile>Profile7</TargetFrameworkProfile>
    <TargetFrameworkIdentifier>.NETPortable</TargetFrameworkIdentifier>
    <RestorePackages>true</RestorePackages>
    <SemanticVersion>$(MicrosoftApiDesignGuidelinesAnalyzersSemanticVersion)</SemanticVersion>
    <PreReleaseVersion>$(MicrosoftApiDesignGuidelinesAnalyzersPreReleaseVersion)</PreReleaseVersion>
  </PropertyGroup>
  <PropertyGroup Condition=" '$(Configuration)|$(Platform)' == 'Debug|AnyCPU' ">
  </PropertyGroup>
  <PropertyGroup Condition=" '$(Configuration)|$(Platform)' == 'Release|AnyCPU' ">
  </PropertyGroup>
  <ItemGroup>
    <ProjectReference Include="..\..\Analyzer.Utilities\Analyzer.Utilities.csproj">
      <Project>{f8502e24-5eb1-4cdc-8887-1a0cc8008d96}</Project>
      <Name>Analyzer.Utilities</Name>
    </ProjectReference>
    <ProjectReference Include="..\Core\Microsoft.ApiDesignGuidelines.Analyzers.csproj">
      <Project>{9B5FFB24-D965-4CF1-8BB2-02C282193F4F}</Project>
      <Name>Microsoft.ApiDesignGuidelines.Analyzers</Name>
    </ProjectReference>
  </ItemGroup>
  <ItemGroup>
    <Content Include="Microsoft.ApiDesignGuidelines.VisualBasic.Analyzers.props">
      <CopyToOutputDirectory>PreserveNewest</CopyToOutputDirectory>
    </Content>
    <None Include="app.config" />
    <Content Include="project.json" />
  </ItemGroup>
  <ItemGroup>
    <Compile Include="BasicAvoidAsyncVoid.vb" />
    <Compile Include="BasicAvoidAsyncVoid.Fixer.vb" />
    <Compile Include="BasicAsyncMethodNamesShouldEndInAsync.vb" />
    <Compile Include="BasicAsyncMethodNamesShouldEndInAsync.Fixer.vb" />
    <Compile Include="BasicDonTPassAsyncLambdasAsVoidReturningDelegateTypes.vb" />
    <Compile Include="BasicDonTPassAsyncLambdasAsVoidReturningDelegateTypes.Fixer.vb" />
    <Compile Include="BasicDonTStoreAsyncLambdasAsVoidReturningDelegateTypes.vb" />
    <Compile Include="BasicDonTStoreAsyncLambdasAsVoidReturningDelegateTypes.Fixer.vb" />
    <Compile Include="BasicPassSystemUriObjectsInsteadOfStrings.vb" />
    <Compile Include="BasicEnumStorageShouldBeInt32.Fixer.vb" />
    <Compile Include="BasicPropagateCancellationTokensWhenPossible.vb" />
    <Compile Include="BasicPropagateCancellationTokensWhenPossible.Fixer.vb" />
    <Compile Include="BasicDonTMixBlockingAndAsync.vb" />
    <Compile Include="BasicDonTMixBlockingAndAsync.Fixer.vb" />
    <Compile Include="BasicStaticHolderTypes.Fixer.vb" />
    <Compile Include="BasicTypesThatOwnDisposableFieldsShouldBeDisposable.vb" />
    <Compile Include="BasicUseGenericEventHandlerInstances.vb" />
    <Compile Include="BasicUseGenericEventHandlerInstances.Fixer.vb" />
    <Compile Include="BasicEnumsShouldHaveZeroValue.Fixer.vb" />
    <Compile Include="BasicMarkAssembliesWithClsCompliant.Fixer.vb" />
    <Compile Include="BasicMarkAssembliesWithAssemblyVersion.Fixer.vb" />
    <Compile Include="BasicDefineAccessorsForAttributeArguments.vb" />
    <Compile Include="BasicUsePropertiesWhereAppropriate.Fixer.vb" />
    <Compile Include="BasicMovePInvokesToNativeMethodsClass.Fixer.vb" />
    <Compile Include="BasicIdentifiersShouldHaveCorrectPrefix.Fixer.vb" />
    <Compile Include="BasicCollectionsShouldImplementGenericInterface.Fixer.vb" />
    <Compile Include="BasicUseEventsWhereAppropriate.Fixer.vb" />
    <Compile Include="BasicImplementStandardExceptionConstructors.vb" />
    <Compile Include="BasicAvoidEmptyInterfaces.vb" />
    <Compile Include="BasicAvoidEmptyInterfaces.Fixer.vb" />
<<<<<<< HEAD
    <Compile Include="BasicProvideObsoleteAttributeMessage.Fixer.vb" />
=======
    <Compile Include="BasicPropertiesShouldNotBeWriteOnly.vb" />
    <Compile Include="BasicPropertiesShouldNotBeWriteOnly.Fixer.vb" />
>>>>>>> 0dc66d33
    <Compile Include="BasicDeclareTypesInNamespaces.Fixer.vb" />
    <Compile Include="BasicImplementIDisposableCorrectly.Fixer.vb" />
    <Compile Include="BasicIdentifiersShouldNotContainUnderscores.Fixer.vb" />
    <Compile Include="BasicIdentifiersShouldHaveCorrectSuffix.Fixer.vb" />
    <Compile Include="BasicIdentifiersShouldNotHaveIncorrectSuffix.Fixer.vb" />
    <Compile Include="BasicEnumsShouldHavePluralNames.Fixer.vb" />
    <Compile Include="BasicIdentifiersShouldNotMatchKeywords.Fixer.vb" />
    <Compile Include="BasicPropertyNamesShouldNotMatchGetMethods.Fixer.vb" />
    <Compile Include="BasicTypeNamesShouldNotMatchNamespaces.Fixer.vb" />
    <Compile Include="BasicUsePreferredTerms.vb" />
    <Compile Include="BasicUsePreferredTerms.Fixer.vb" />
    <Compile Include="BasicOverrideEqualsAndOperatorEqualsOnValueTypes.Fixer.vb" />
    <Compile Include="BasicOverrideGetHashCodeOnOverridingEquals.vb" />
    <Compile Include="BasicOverrideGetHashCodeOnOverridingEquals.Fixer.vb" />
    <Compile Include="BasicOverrideEqualsOnOverloadingOperatorEquals.vb" />
    <Compile Include="BasicOverrideEqualsOnOverloadingOperatorEquals.Fixer.vb" />
  </ItemGroup>
  <ItemGroup>
    <InternalsVisibleToTest Include="Microsoft.ApiDesignGuidelines.Analyzers.UnitTests" />
  </ItemGroup>
  <ImportGroup Label="Targets">
    <Import Project="..\..\..\build\Targets\Analyzers.Imports.targets" />
  </ImportGroup>
</Project><|MERGE_RESOLUTION|>--- conflicted
+++ resolved
@@ -72,12 +72,9 @@
     <Compile Include="BasicImplementStandardExceptionConstructors.vb" />
     <Compile Include="BasicAvoidEmptyInterfaces.vb" />
     <Compile Include="BasicAvoidEmptyInterfaces.Fixer.vb" />
-<<<<<<< HEAD
-    <Compile Include="BasicProvideObsoleteAttributeMessage.Fixer.vb" />
-=======
     <Compile Include="BasicPropertiesShouldNotBeWriteOnly.vb" />
     <Compile Include="BasicPropertiesShouldNotBeWriteOnly.Fixer.vb" />
->>>>>>> 0dc66d33
+    <Compile Include="BasicProvideObsoleteAttributeMessage.Fixer.vb" />
     <Compile Include="BasicDeclareTypesInNamespaces.Fixer.vb" />
     <Compile Include="BasicImplementIDisposableCorrectly.Fixer.vb" />
     <Compile Include="BasicIdentifiersShouldNotContainUnderscores.Fixer.vb" />
