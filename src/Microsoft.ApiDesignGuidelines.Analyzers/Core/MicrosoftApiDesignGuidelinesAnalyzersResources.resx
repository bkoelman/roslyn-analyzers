--- conflicted
+++ resolved
@@ -964,15 +964,13 @@
   <data name="OverrideEqualsOnOverloadingOperatorEqualsMessage" xml:space="preserve">
     <value>Override Equals on overloading operator equals</value>
   </data>
-<<<<<<< HEAD
+  <data name="OverrideEqualsOnOverloadingOperatorEqualsCodeActionTitle" xml:space="preserve">
+    <value>Override object.Equals</value>
+  </data>
+  <data name="OverrideGetHashCodeOnOverridingEqualsCodeActionTitle" xml:space="preserve">
+    <value>Override object.GetHashCode</value>
+  </data>
   <data name="MakeExceptionPublic" xml:space="preserve">
     <value>Make exception public</value>
-=======
-  <data name="OverrideEqualsOnOverloadingOperatorEqualsCodeActionTitle" xml:space="preserve">
-    <value>Override object.Equals</value>
-  </data>
-  <data name="OverrideGetHashCodeOnOverridingEqualsCodeActionTitle" xml:space="preserve">
-    <value>Override object.GetHashCode</value>
->>>>>>> 57fa0965
   </data>
 </root>