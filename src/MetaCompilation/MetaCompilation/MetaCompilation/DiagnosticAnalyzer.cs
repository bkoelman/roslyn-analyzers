--- conflicted
+++ resolved
@@ -2487,13 +2487,8 @@
                 if (_initializeSymbol == null)
                 {
                     //the initialize method was not found
-<<<<<<< HEAD
-                    ReportDiagnostic(context, MissingInitRule, _analyzerClassSymbol.Locations[0], _analyzerClassSymbol.Name.ToString());
+                    ReportDiagnostic(context, MissingInitRule, _analyzerClassSymbol.Locations[0], _analyzerClassSymbol.Name);
                     return new CheckInitializeInfo();
-=======
-                    ReportDiagnostic(context, MissingInitRule, _analyzerClassSymbol.Locations[0], _analyzerClassSymbol.Name);
-                    return new List<object>(new object[] { registerCall, registerArgs });
->>>>>>> b5552f95
                 }
                 else
                 {
@@ -2508,13 +2503,8 @@
                     if (statements.Count == 0)
                     {
                         //no statements inside initiailize
-<<<<<<< HEAD
-                        ReportDiagnostic(context, MissingRegisterRule, _initializeSymbol.Locations[0], _initializeSymbol.Name.ToString());
+                        ReportDiagnostic(context, MissingRegisterRule, _initializeSymbol.Locations[0], _initializeSymbol.Name);
                         return new CheckInitializeInfo();
-=======
-                        ReportDiagnostic(context, MissingRegisterRule, _initializeSymbol.Locations[0], _initializeSymbol.Name);
-                        return new List<object>(new object[] { registerCall, registerArgs, invocExpr });
->>>>>>> b5552f95
                     }
                     else if (statements.Count > 1)
                     {
@@ -2522,13 +2512,8 @@
                         {
                             if (statement.Kind() != SyntaxKind.ExpressionStatement)
                             {
-<<<<<<< HEAD
-                                ReportDiagnostic(context, InvalidStatementRule, statement.GetLocation(), statement.ToString());
+                                ReportDiagnostic(context, InvalidStatementRule, statement.GetLocation());
                                 return new CheckInitializeInfo();
-=======
-                                ReportDiagnostic(context, InvalidStatementRule, statement.GetLocation());
-                                return new List<object>(new object[] { registerCall, registerArgs, invocExpr });
->>>>>>> b5552f95
                             }
                         }
                         foreach (ExpressionStatementSyntax statement in statements)
@@ -2536,60 +2521,35 @@
                             var expression = statement.Expression as InvocationExpressionSyntax;
                             if (expression == null)
                             {
-<<<<<<< HEAD
-                                ReportDiagnostic(context, InvalidStatementRule, statement.GetLocation(), statement.ToString());
+                                ReportDiagnostic(context, InvalidStatementRule, statement.GetLocation());
                                 return new CheckInitializeInfo();
-=======
-                                ReportDiagnostic(context, InvalidStatementRule, statement.GetLocation());
-                                return new List<object>(new object[] { registerCall, registerArgs, invocExpr });
->>>>>>> b5552f95
                             }
 
                             var expressionStart = expression.Expression as MemberAccessExpressionSyntax;
                             if (expressionStart == null || expressionStart.Name == null)
                             {
-<<<<<<< HEAD
-                                ReportDiagnostic(context, InvalidStatementRule, statement.GetLocation(), statement.ToString());
+                                ReportDiagnostic(context, InvalidStatementRule, statement.GetLocation());
                                 return new CheckInitializeInfo();
-=======
-                                ReportDiagnostic(context, InvalidStatementRule, statement.GetLocation());
-                                return new List<object>(new object[] { registerCall, registerArgs, invocExpr });
->>>>>>> b5552f95
                             }
 
                             var preExpressionStart = expressionStart.Expression as IdentifierNameSyntax;
                             if (preExpressionStart == null || preExpressionStart.Identifier == null || preExpressionStart.Identifier.ValueText != _initializeSymbol.Parameters.First().Name)
                             {
-<<<<<<< HEAD
-                                ReportDiagnostic(context, InvalidStatementRule, statement.GetLocation(), statement.ToString());
+                                ReportDiagnostic(context, InvalidStatementRule, statement.GetLocation());
                                 return new CheckInitializeInfo();
-=======
-                                ReportDiagnostic(context, InvalidStatementRule, statement.GetLocation());
-                                return new List<object>(new object[] { registerCall, registerArgs, invocExpr });
->>>>>>> b5552f95
                             }
 
                             var name = expressionStart.Name.Identifier.Text;
                             if (!_branchesDict.ContainsKey(name))
                             {
-<<<<<<< HEAD
-                                ReportDiagnostic(context, InvalidStatementRule, statement.GetLocation(), statement.ToString());
+                                ReportDiagnostic(context, InvalidStatementRule, statement.GetLocation());
                                 return new CheckInitializeInfo();
-=======
-                                ReportDiagnostic(context, InvalidStatementRule, statement.GetLocation());
-                                return new List<object>(new object[] { registerCall, registerArgs, invocExpr });
->>>>>>> b5552f95
                             }
                         }
 
                         //too many statements inside initialize
-<<<<<<< HEAD
-                        ReportDiagnostic(context, TooManyInitStatementsRule, _initializeSymbol.Locations[0], _initializeSymbol.Name.ToString());
+                        ReportDiagnostic(context, TooManyInitStatementsRule, _initializeSymbol.Locations[0], _initializeSymbol.Name);
                         return new CheckInitializeInfo();
-=======
-                        ReportDiagnostic(context, TooManyInitStatementsRule, _initializeSymbol.Locations[0], _initializeSymbol.Name);
-                        return new List<object>(new object[] { registerCall, registerArgs, invocExpr });
->>>>>>> b5552f95
                     }
                     //only one statement inside initialize
                     else
